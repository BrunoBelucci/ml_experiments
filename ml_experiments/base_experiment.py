from __future__ import annotations
import argparse
import shlex
import time
from multiprocessing import cpu_count
from pathlib import Path
from shutil import rmtree, copytree
from typing import Optional
import mlflow
import os
import logging
import warnings
from distributed import WorkerPlugin, Worker, Client
import dask
from dask.distributed import LocalCluster, get_worker, as_completed
from dask_jobqueue import SLURMCluster
from tqdm.auto import tqdm
from resource import getrusage, RUSAGE_SELF
from abc import ABC, abstractmethod
from ml_experiments.utils import flatten_dict, get_git_revision_hash, set_mlflow_tracking_uri_check_if_exists
from func_timeout import func_timeout, FunctionTimedOut
<<<<<<< HEAD

=======
from memory_profiler import memory_usage
>>>>>>> ab9bfb19
try:
    import torch

    torch_available = True
except ImportError:
    torch = None
    torch_available = False

warnings.simplefilter(action="ignore", category=FutureWarning)


class MLFlowCleanupPlugin(WorkerPlugin):
    def teardown(self, worker: Worker):
        if mlflow.active_run() is not None:
            mlflow.log_param("EXCEPTION", f"KILLED, worker status {worker.status}")
            mlflow.end_run("KILLED")


class LoggingSetterPlugin(WorkerPlugin):
    def __init__(self, logging_config=None):
        self.logging_config = logging_config if logging_config is not None else {}
        super().__init__()

    def setup(self, worker: Worker):
        logging.basicConfig(**self.logging_config)


def log_and_print_msg(first_line, verbose, verbose_level, **kwargs):
    if verbose >= verbose_level:
        slurm_job_id = os.getenv("SLURM_JOB_ID", None)
        if slurm_job_id is not None:
            first_line = f"SLURM_JOB_ID: {slurm_job_id}\n{first_line}"
        first_line = f"{first_line}\n"
        first_line += "".join([f"{key}: {value}\n" for key, value in kwargs.items()])
        print(first_line)
        logging.info(first_line)


class BaseExperiment(ABC):
    def __init__(
<<<<<<< HEAD
        self,
        # parameters of experiment
        experiment_name: str = "base_experiment",
        log_dir: str | Path = Path.cwd() / "logs",
        log_file_name: Optional[str] = None,
        work_root_dir: str | Path = Path.cwd() / "work",
        save_root_dir: Optional[str | Path] = None,
        clean_work_dir: bool = True,
        raise_on_error: bool = False,
        parser: Optional[argparse.ArgumentParser] = None,
        timeout_fit: Optional[int] = None,
        timeout_combination: Optional[int] = None,
        verbose: int = 1,
        # mlflow specific
        log_to_mlflow: bool = True,
        mlflow_tracking_uri: str = "sqlite:///" + str(Path.cwd().resolve()) + "/ml_experiments.db",
        check_if_exists: bool = True,
        # parallelization
        dask_cluster_type: Optional[str] = None,
        n_workers: int = 1,
        n_processes_per_worker: int = 1,
        n_cores_per_worker: int = 1,
        n_threads_per_worker: int = 2,
        n_processes_per_task: int = 0,
        n_cores_per_task: int = 0,
        n_threads_per_task: Optional[int] = None,
        dask_memory: Optional[str] = None,
        dask_job_extra_directives: Optional[str] = None,
        dask_address: Optional[str] = None,
        # gpu specific
        n_gpus_per_worker: float = 0.0,
        n_gpus_per_task: Optional[float] = None,
=======
            self,
            # model specific
            models_nickname: Optional[list[str]] = None,
            seeds_models: Optional[list[int]] = None,
            n_jobs: int = 1,
            models_params: Optional[dict] = None,
            fits_params: Optional[dict] = None,
            # parameters of experiment
            experiment_name: str = 'base_experiment',
            create_validation_set: bool = False,
            log_dir: str | Path = Path.cwd() / 'logs',
            log_file_name: Optional[str] = None,
            work_root_dir: str | Path = Path.cwd() / 'work',
            save_root_dir: Optional[str | Path] = None,
            clean_work_dir: bool = True,
            raise_on_fit_error: bool = False,
            parser: Optional[argparse.ArgumentParser] = None,
            error_score: str = 'raise',
            timeout_fit: Optional[int] = None,
            timeout_combination: Optional[int] = None,
            verbose: int = 1,
            profile_time: bool = True,
            profile_memory: bool = False,
            # mlflow specific
            log_to_mlflow: bool = True,
            mlflow_tracking_uri: str = 'sqlite:///' + str(Path.cwd().resolve()) + '/ml_experiments.db',
            check_if_exists: bool = True,
            # parallelization
            dask_cluster_type: Optional[str] = None,
            n_workers: int = 1,
            n_processes_per_worker: int = 1,
            n_cores_per_worker: int = 1,
            n_threads_per_worker: int = 2,
            n_processes_per_task: int = 0,
            n_cores_per_task: int = 0,
            n_threads_per_task: Optional[int] = None,
            dask_memory: Optional[str] = None,
            dask_job_extra_directives: Optional[str] = None,
            dask_address: Optional[str] = None,
            # gpu specific
            n_gpus_per_worker: float = 0.0,
            n_gpus_per_task: Optional[float] = None,
            # combination
            combinations: Optional[list[tuple]] = None,
>>>>>>> ab9bfb19
    ):
        """Base experiment.

        This class allows to perform experiments for machine learning models. It is a base class that can be inherited
        to perform specific experiments. It allows to perform experiments with different models, datasets and
        resampling strategies. It also allows to log the results to mlflow and to parallelize the experiments with
        dask. We can also run a single experiment with the run_* meth

        Parameters
        ----------
        experiment_name :
            The name of the experiment. Defaults to 'base_experiment'.
        create_validation_set :
            If True, create a validation set. Defaults to False.
        log_dir :
            The directory where the logs will be saved. Defaults to 'logs'.
        log_file_name :
            The name of the log file. If None, it will be the experiment_name. Defaults to None.
        work_root_dir :
            The directory where the intermediate outputs will be saved. Defaults to 'work'.
        save_root_dir :
            The directory where the final trained models will be saved.
        clean_work_dir :
            If True, clean the work directory after running the experiment. Defaults to True.
        raise_on_error :
            If True, raise an error if it is encountered when fitting the model. Defaults to False.
        parser :
            The parser to be used in the experiment. Defaults to None, which means that the parser will be created.
        log_to_mlflow :
            If True, log the results to mlflow. Defaults to True.
        mlflow_tracking_uri :
            The uri of the mlflow server. Defaults to 'sqlite:///' + str(Path.cwd().resolve()) + '/ml_experiments.db'.
        check_if_exists :
            If True, check if the experiment already exists in mlflow. Defaults to True.
        dask_cluster_type :
            The type of the dask cluster to be used. It can be 'local' or 'slurm'. Defaults to None, which means
            that dask will not be used.
        n_workers :
            The number of workers to be used in the dask cluster. Defaults to 1.
        n_processes_per_worker :
            The number of processes to be used in the dask cluster. Defaults to 1.
        n_cores_per_worker :
            The number of cores to be used in the dask cluster. Defaults to 1.
        n_threads_per_worker :
            The number of threads to be used in the dask cluster. Defaults to 2.
        n_processes_per_task :
            The number of processes per task. Defaults to 0.
        n_cores_per_task :
            The number of cores per task. Defaults to 0.
        n_threads_per_task:
            The number of threads per task. Defaults to None which sets the number of threads per task to be the same
            as n_jobs.
        dask_memory :
            The memory to be used in the dask cluster. Defaults to None.
        dask_job_extra_directives :
            The extra directives to be used in the dask cluster. Defaults to None.
        dask_address :
            The address of an initialized dask cluster. Defaults to None.
        n_gpus_per_worker :
            The number of gpus per worker. Defaults to 0.
        n_gpus_per_task :
            The number of gpus per task. Defaults to None which uses the same value as n_gpus_per_worker.
        """
        # parallelization
        self.dask_cluster_type = dask_cluster_type
        self.n_workers = n_workers
        self.n_cores_per_worker = n_cores_per_worker
        self.n_processes_per_worker = n_processes_per_worker
        self.n_threads_per_worker = n_threads_per_worker
        self.n_processes_per_task = n_processes_per_task
        self.n_cores_per_task = n_cores_per_task
        self._n_threads_per_task = n_threads_per_task
        self.dask_memory = dask_memory
        self.dask_job_extra_directives = dask_job_extra_directives
        self.dask_address = dask_address
        self.n_gpus_per_worker = n_gpus_per_worker
        self._n_gpus_per_task = n_gpus_per_task

        self.experiment_name = experiment_name
        if isinstance(log_dir, str):
            log_dir = Path(log_dir)
        self.log_dir = log_dir
        self.log_file_name = log_file_name
        if isinstance(work_root_dir, str):
            work_root_dir = Path(work_root_dir)
        self.work_root_dir = work_root_dir
        if isinstance(save_root_dir, str):
            save_root_dir = Path(save_root_dir)
        self.save_root_dir = save_root_dir
        self.clean_work_dir = clean_work_dir
        self.log_to_mlflow = log_to_mlflow
        self.mlflow_tracking_uri = mlflow_tracking_uri
        self.check_if_exists = check_if_exists
        self.parser = parser
        self.raise_on_error = raise_on_error
        self.timeout_fit = timeout_fit
        self.timeout_combination = timeout_combination
        self.verbose = verbose
        self.profile_time = profile_time
        self.profile_memory = profile_memory
        self.client = None
        self.logger_filename = None

    @property
    def n_threads_per_task(self):
        if self._n_threads_per_task is None:
            return self.n_threads_per_worker
        return self._n_threads_per_task

    @property
    def n_gpus_per_task(self):
        if self._n_gpus_per_task is None:
            return self.n_gpus_per_worker
        return self._n_gpus_per_task

    @abstractmethod
    def _add_arguments_to_parser(self):
        """Add the arguments to the parser."""
<<<<<<< HEAD
        if self.parser is None:
            self.parser = argparse.ArgumentParser(description="Base experiment parser")
        self.parser.add_argument("--experiment_name", type=str, default=self.experiment_name)
        self.parser.add_argument("--timeout_fit", type=int, default=self.timeout_fit)
        self.parser.add_argument("--timeout_combination", type=int, default=self.timeout_combination)
        self.parser.add_argument("--verbose", type=int, default=self.verbose)

        self.parser.add_argument("--log_dir", type=Path, default=self.log_dir)
        self.parser.add_argument("--log_file_name", type=str, default=self.log_file_name)
        self.parser.add_argument("--work_root_dir", type=Path, default=self.work_root_dir)
        self.parser.add_argument("--save_root_dir", type=Path, default=self.save_root_dir)
        self.parser.add_argument("--do_not_clean_work_dir", action="store_true")
        self.parser.add_argument("--do_not_log_to_mlflow", action="store_true")
        self.parser.add_argument("--mlflow_tracking_uri", type=str, default=self.mlflow_tracking_uri)
        self.parser.add_argument("--do_not_check_if_exists", action="store_true")
        self.parser.add_argument("--raise_on_error", action="store_true")

        self.parser.add_argument("--dask_cluster_type", type=str, default=self.dask_cluster_type)
        self.parser.add_argument(
            "--n_workers", type=int, default=self.n_workers, help="Maximum number of workers to be used."
        )
        self.parser.add_argument("--n_cores_per_worker", type=int, default=self.n_cores_per_worker)
        self.parser.add_argument("--n_processes_per_worker", type=int, default=self.n_processes_per_worker)
        self.parser.add_argument("--n_threads_per_worker", type=int, default=self.n_threads_per_worker)
        self.parser.add_argument("--n_processes_per_task", type=int, default=self.n_processes_per_task)
        self.parser.add_argument("--n_cores_per_task", type=int, default=self.n_cores_per_task)
        self.parser.add_argument("--n_threads_per_task", type=int, default=self.n_threads_per_task)
        self.parser.add_argument("--dask_memory", type=str, default=self.dask_memory)
        self.parser.add_argument("--dask_job_extra_directives", type=str, default=self.dask_job_extra_directives)
        self.parser.add_argument("--dask_address", type=str, default=self.dask_address)
        self.parser.add_argument("--n_gpus_per_worker", type=float, default=self.n_gpus_per_worker)
        self.parser.add_argument("--n_gpus_per_task", type=float, default=self.n_gpus_per_task)
=======
        self.parser.add_argument('--experiment_name', type=str, default=self.experiment_name)
        self.parser.add_argument('--create_validation_set', action='store_true')
        self.parser.add_argument('--models_nickname', type=str, choices=self.models_dict.keys(),
                                 nargs='*', default=self.models_nickname)
        self.parser.add_argument('--seeds_models', nargs='*', type=int, default=self.seeds_models)
        self.parser.add_argument('--n_jobs', type=int, default=self.n_jobs,
                                 help='Number of threads/cores to be used by the model if it supports it. Usually it is'
                                      'threads, but can depend on model.'
                                      'Obs.: In the CEREMADE cluster the minimum number of cores that can be requested'
                                      'are 2, so it is a good idea to set at least n_jobs to 2 if we want to use all '
                                      'the resources available.')
        self.parser.add_argument('--models_params', type=json.loads, default=self.models_params,
                                 help='Dictionary with the parameters of the models. The keys must be the nickname '
                                      'of the model and the values must be a dictionary with the parameters of '
                                      'the model. In case only one dictionary is passed, it will be used for '
                                      'all models. The dictionary is passed as a string in the json format, depending '
                                      'on your shell interpreter you may '
                                      'have to escape the quotes and not use spaces if you are using the command line.'
                                      'Examples of usage from cli: '
                                      '--models_params {\\"[MODEL_NICKNAME]\\":{\\"[NAME_PARAM_1]\\":[VALUE_PARAM_1],'
                                      '\\"[NAME_PARAM_2]\\":[VALUE_PARAM_2]},'
                                      '\\"[MODEL_NICKNAME_2]\\":{\\"[NAME_PARAM_1]\\":[VALUE_PARAM_1]}}'
                                      '--models_params {\\"[NAME_PARAM_1]\\":[VALUE_PARAM_1]}')
        self.parser.add_argument('--fits_params', type=json.loads, default=self.fits_params,
                                 help='Dictionary with the parameters of the fits. The keys must be the nickname '
                                      'of the model and the values must be a dictionary with the parameters of '
                                      'the fit. In case only one dictionary is passed, it will be used for '
                                      'all models. The dictionary is passed as a string in the json format, you may'
                                      'have to escape the quotes and not use spaces if you are using the command line. '
                                      'Please refer to the --models_params argument for examples of usage.')
        self.parser.add_argument('--error_score', type=str, default=self.error_score)
        self.parser.add_argument('--timeout_fit', type=int, default=self.timeout_fit)
        self.parser.add_argument('--timeout_combination', type=int, default=self.timeout_combination)
        self.parser.add_argument('--verbose', type=int, default=self.verbose)
        self.parser.add_argument('--profile_time', action='store_true',
                                 help='If True, profile the time taken by each step of training. It usually does not impact' \
                                 ' the training time.')
        self.parser.add_argument('--profile_memory', action='store_true',
                                 help='If True, profile the memory usage of the model during each step of training. '
                                      'Warning: this may slow down the training process significantly. ')

        self.parser.add_argument('--log_dir', type=Path, default=self.log_dir)
        self.parser.add_argument('--log_file_name', type=str, default=self.log_file_name)
        self.parser.add_argument('--work_root_dir', type=Path, default=self.work_root_dir)
        self.parser.add_argument('--save_root_dir', type=Path, default=self.save_root_dir)
        self.parser.add_argument('--do_not_clean_work_dir', action='store_true')
        self.parser.add_argument('--do_not_log_to_mlflow', action='store_true')
        self.parser.add_argument('--mlflow_tracking_uri', type=str, default=self.mlflow_tracking_uri)
        self.parser.add_argument('--do_not_check_if_exists', action='store_true')
        self.parser.add_argument('--raise_on_fit_error', action='store_true')

        self.parser.add_argument('--dask_cluster_type', type=str, default=self.dask_cluster_type)
        self.parser.add_argument('--n_workers', type=int, default=self.n_workers,
                                 help='Maximum number of workers to be used.')
        self.parser.add_argument('--n_cores_per_worker', type=int, default=self.n_cores_per_worker)
        self.parser.add_argument('--n_processes_per_worker', type=int, default=self.n_processes_per_worker)
        self.parser.add_argument('--n_threads_per_worker', type=int, default=self.n_threads_per_worker)
        self.parser.add_argument('--n_processes_per_task', type=int, default=self.n_processes_per_task)
        self.parser.add_argument('--n_cores_per_task', type=int, default=self.n_cores_per_task)
        self.parser.add_argument('--n_threads_per_task', type=int, default=self.n_threads_per_task)
        self.parser.add_argument('--dask_memory', type=str, default=self.dask_memory)
        self.parser.add_argument('--dask_job_extra_directives', type=str, default=self.dask_job_extra_directives)
        self.parser.add_argument('--dask_address', type=str, default=self.dask_address)
        self.parser.add_argument('--n_gpus_per_worker', type=float, default=self.n_gpus_per_worker)
        self.parser.add_argument('--n_gpus_per_task', type=float, default=self.n_gpus_per_task)
        self.parser.add_argument('--combinations', type=json.loads, default=self.combinations)
>>>>>>> ab9bfb19

    @abstractmethod
    def _unpack_parser(self):
        """Unpack the parser."""
        if self.parser is None:
            raise ValueError("Parser is not defined. Please define a parser before calling _unpack_parser().")

        args = self.parser.parse_args()
        self.experiment_name = args.experiment_name
        self.timeout_fit = args.timeout_fit
        self.timeout_combination = args.timeout_combination
        self.verbose = args.verbose
        self.profile_memory = args.profile_memory

        self.log_dir = args.log_dir
        self.log_file_name = args.log_file_name
        self.work_root_dir = args.work_root_dir
        self.save_root_dir = args.save_root_dir
        self.clean_work_dir = not args.do_not_clean_work_dir
        self.log_to_mlflow = not args.do_not_log_to_mlflow
        self.mlflow_tracking_uri = args.mlflow_tracking_uri
        self.check_if_exists = not args.do_not_check_if_exists
        self.raise_on_error = args.raise_on_error

        self.dask_cluster_type = args.dask_cluster_type
        self.n_workers = args.n_workers
        self.n_cores_per_worker = args.n_cores_per_worker
        self.n_processes_per_worker = args.n_processes_per_worker
        self.n_threads_per_worker = args.n_threads_per_worker
        self.n_processes_per_task = args.n_processes_per_task
        self.n_cores_per_task = args.n_cores_per_task
        self._n_threads_per_task = args.n_threads_per_task
        self.dask_memory = args.dask_memory
        dask_job_extra_directives = args.dask_job_extra_directives
        # parse dask_job_extra_directives
        if isinstance(dask_job_extra_directives, str):
            # the following was generated by chatgpt, it seems to work
            dask_job_extra_directives = shlex.split(dask_job_extra_directives)
            dask_job_extra_directives = [
                (
                    f"{dask_job_extra_directives[i]} {dask_job_extra_directives[i + 1]}"
                    if i + 1 < len(dask_job_extra_directives) and not dask_job_extra_directives[i + 1].startswith("-")
                    else dask_job_extra_directives[i]
                )
                for i in range(len(dask_job_extra_directives))
                if dask_job_extra_directives[i].startswith("-")
            ]
        else:
            dask_job_extra_directives = []
        self.dask_job_extra_directives = dask_job_extra_directives
        self.dask_address = args.dask_address
        self.n_gpus_per_worker = args.n_gpus_per_worker
        self._n_gpus_per_task = args.n_gpus_per_task
        return args

    def _treat_parser(self):
        """Treat the parser."""
        self._add_arguments_to_parser()
        self._unpack_parser()

    @abstractmethod
    def _get_combinations(self) -> tuple[list[list], list]:
        """Get the combinations and combination_names of the experiment.

        They are considered to be unique and we will iterate over them to train and evaluate several models.
        They will be used for example to check if we have already run this experiment (if check_if_exists is enabled).
        They are tipically the models or
        models hyperparameters, the datasets or datasets folds, seeds, etc. They will be combined in a dictionary
        that will often be called combination. Note that we will iterate through the combinations list, so we want
        the configuration for each run to be present as a list of iterables, for example:

        suppose we want to train several models with all the commbinations of the following:

        models: A, B
        datasets: 1, 2, 3
        seeds: 42, 4200

        we would return all the combinations as:
        combinations = [
            ["A", 1, 42],
            ["A", 1, 4200],
            ["A", 2, 42],
            ["A", 2, 4200],
            ["A", 3, 42],
            ["A", 3, 4200],
            ["B", 1, 42],
            ["B", 1, 4200],
            ["B", 2, 42],
            ["B", 2, 4200],
            ["B", 3, 42],
            ["B", 3, 4200],
        ]

        and the combination_names as:
        combination_names = ["model", "dataset", "seed"]
        """
        combinations = []
        combination_names = []
        return combinations, combination_names

    @abstractmethod
    def _get_unique_params(self):
        """Get the unique parameters of the experiment. They are considered to be unique but they are the same for
        every combination. They will be used for example to check if we have already run this experiment (if
        check_if_exists is enabled). They are tipically the evaluation strategy, dataset configuration, etc."""
        unique_params = dict(
            timeout_fit=self.timeout_fit,
            timeout_combination=self.timeout_combination,
        )
        if self.dask_cluster_type is not None:
            unique_params.update(
                # # dask parameters
                dask_cluster_type=self.dask_cluster_type,
                n_workers=self.n_workers,
                n_cores_per_worker=self.n_cores_per_worker,
                n_processes_per_worker=self.n_processes_per_worker,
                n_threads_per_worker=self.n_threads_per_worker,
                n_processes_per_task=self.n_processes_per_task,
                n_cores_per_task=self.n_cores_per_task,
                n_threads_per_task=self.n_threads_per_task,
                dask_memory=self.dask_memory,
                dask_job_extra_directives=self.dask_job_extra_directives,
                dask_address=self.dask_address,
                n_gpus_per_worker=self.n_gpus_per_worker,
                n_gpus_per_task=self.n_gpus_per_task,
            )
        return unique_params

    @abstractmethod
    def _get_extra_params(self):
        """Get the extra parameters of the experiment. They are not considered to be unique to the experiment, so they
        will not be used to check if we have already run this experiment (if check_if_exists is enabled). They are
        typically the maximum time to train a model, the timeout for the experiment, the number of workers, etc."""
        extra_params = dict()
        return extra_params

    def _setup_logger(self, log_dir=None, filemode="w"):
        """Setup the logger."""
        if log_dir is None:
            log_dir = self.log_dir
        os.makedirs(log_dir, exist_ok=True)
        if self.log_file_name is None:
            name = self.experiment_name
        else:
            name = self.log_file_name
        if (log_dir / f"{name}.log").exists():
            file_names = sorted(log_dir.glob(f"{name}_????.log"))
            if file_names:
                file_name = file_names[-1].name
                id_file = int(file_name.split("_")[-1].split(".")[0])
                name = f"{name}_{id_file + 1:04d}"
            else:
                name = name + "_0001"
        log_file_name = f"{name}.log"
        logging.basicConfig(
            filename=log_dir / log_file_name,
            format="%(asctime)s - %(levelname)s\n%(message)s\n",
            level=logging.INFO,
            filemode=filemode,
        )

    def _setup_dask(self, n_workers, cluster_type="local", address=None):
        """Set up the dask cluster."""
        if address is not None:
            client = Client(address)
        else:
            # allow multiprocessing with joblib inside dask workers
            dask.config.set({"distributed.worker.daemon": False})
            if cluster_type == "local":
                if n_workers * self.n_threads_per_worker > cpu_count():
                    warnings.warn(
                        f"n_workers * n_threads_per_worker is greater than the number of "
                        f"cores (checked with cpu_count()) "
                        f"available ({cpu_count()}). This may lead to performance issues."
                    )
                resources_per_worker = {
                    "cores": self.n_cores_per_worker,
                    "gpus": self.n_gpus_per_worker,
                    "processes": self.n_processes_per_worker,
                    "threads": self.n_threads_per_worker,
                    "_whole_worker": 1,
                }

                # set threads used by numpy / scipy (OpenMP, MKL, OpenBLAS)
                os.environ["OMP_NUM_THREADS"] = str(self.n_threads_per_worker)
                os.environ["MKL_NUM_THREADS"] = str(self.n_threads_per_worker)
                os.environ["OPENBLAS_NUM_THREADS"] = str(self.n_threads_per_worker)
                pre_env = {
                    "distributed.nanny.pre-spawn-environ.OMP_NUM_THREADS": self.n_threads_per_worker,
                    "distributed.nanny.pre-spawn-environ.MKL_NUM_THREADS": self.n_threads_per_worker,
                    "distributed.nanny.pre-spawn-environ.OPENBLAS_NUM_THREADS": self.n_threads_per_worker,
                }
                dask.config.set(pre_env)

                cluster = LocalCluster(
                    n_workers=0,
                    memory_limit=self.dask_memory,
                    processes=True,
                    threads_per_worker=self.n_threads_per_worker,
                    resources=resources_per_worker,
                    local_directory=self.work_root_dir,
                )
                cluster.scale(n_workers)
            elif cluster_type == "slurm":
                resources_per_work = {
                    "cores": self.n_cores_per_worker,
                    "gpus": self.n_gpus_per_worker,
                    "processes": self.n_processes_per_worker,
                    "threads": self.n_threads_per_worker,
                    "_whole_worker": 1,
                }

                # set threads used by numpy / scipy (OpenMP, MKL, OpenBLAS)
                os.environ["OMP_NUM_THREADS"] = str(self.n_threads_per_worker)
                os.environ["MKL_NUM_THREADS"] = str(self.n_threads_per_worker)
                os.environ["OPENBLAS_NUM_THREADS"] = str(self.n_threads_per_worker)
                pre_env = {
                    "distributed.nanny.pre-spawn-environ.OMP_NUM_THREADS": self.n_threads_per_worker,
                    "distributed.nanny.pre-spawn-environ.MKL_NUM_THREADS": self.n_threads_per_worker,
                    "distributed.nanny.pre-spawn-environ.OPENBLAS_NUM_THREADS": self.n_threads_per_worker,
                }
                dask.config.set(pre_env)

                job_extra_directives = dask.config.get("jobqueue.slurm.job-extra-directives", [])
                job_script_prologue = dask.config.get("jobqueue.slurm.job-script-prologue", [])
                worker_extra_args = dask.config.get("jobqueue.slurm.worker-extra-args", [])
                job_extra_directives = job_extra_directives + self.dask_job_extra_directives
                job_script_prologue = job_script_prologue + [
                    f"export OMP_NUM_THREADS={self.n_threads_per_worker}"
                    f"export MKL_NUM_THREADS={self.n_threads_per_worker}"
                    f"export OPENBLAS_NUM_THREADS={self.n_threads_per_worker}"
                    f'eval "$(conda shell.bash hook)"',
                    f"conda activate $CONDA_DEFAULT_ENV",
                ]
                resources_per_work_string = " ".join([f"{key}={value}" for key, value in resources_per_work.items()])
                worker_extra_args = worker_extra_args + [f'--resources "{resources_per_work_string}"']
                walltime = "364-23:59:59"
                job_name = f"dask-worker-{self.experiment_name}"
                # some slurm clusters are configured to use cores=cores and others cores=threads, which makes it really
                # difficult to know how to spawn a new job and what do we want, we will have to manually adjust
                # resource_per_worker and resource_per_task to correctly use this implementation in each slurm cluster
                cluster = SLURMCluster(
                    cores=self.n_cores_per_worker,
                    memory=self.dask_memory,
                    processes=self.n_processes_per_worker,
                    job_extra_directives=job_extra_directives,
                    job_script_prologue=job_script_prologue,
                    walltime=walltime,
                    job_name=job_name,
                    worker_extra_args=worker_extra_args,
                )
                log_and_print_msg(
                    f"Cluster script generated:\n{cluster.job_script()}", verbose=self.verbose, verbose_level=1
                )
                cluster.scale(n_workers)
            else:
                raise ValueError("cluster_type must be either 'local' or 'slurm'.")
            log_and_print_msg(
                "Cluster dashboard address",
                dashboard_address=cluster.dashboard_link,
                verbose=self.verbose,
                verbose_level=1,
            )
            client = cluster.get_client()
        logging_plugin = LoggingSetterPlugin(logging_config={"level": logging.INFO})
        client.register_plugin(logging_plugin)
        mlflow_plugin = MLFlowCleanupPlugin()
        client.register_plugin(mlflow_plugin)
        client.forward_logging()
        return client

    def _on_train_start(
        self, combination: dict, unique_params: dict, extra_params: dict, mlflow_run_id: Optional[str] = None, **kwargs
    ):
        if self.n_gpus_per_task > 0:
            if torch_available:
                if torch.cuda.is_available():
                    torch.cuda.reset_peak_memory_stats()
                if self.n_gpus_per_task < 1:
                    # this will supposedly allow to use just a fraction of the gpu memory
                    # open question: what if we want to use more than one gpu?
                    torch.cuda.set_per_process_memory_fraction(self.n_gpus_per_task)
        return {}

    def _before_load_data(
        self, combination: dict, unique_params: dict, extra_params: dict, mlflow_run_id: Optional[str] = None, **kwargs
    ):
        return {}

    @abstractmethod
    def _load_data(
        self, combination: dict, unique_params: dict, extra_params: dict, mlflow_run_id: Optional[str] = None, **kwargs
    ):
        return {}

    def _after_load_data(
        self, combination: dict, unique_params: dict, extra_params: dict, mlflow_run_id: Optional[str] = None, **kwargs
    ):
        return {}

    def _before_load_model(
        self, combination: dict, unique_params: dict, extra_params: dict, mlflow_run_id: Optional[str] = None, **kwargs
    ):
        return {}

    @abstractmethod
    def _load_model(
        self, combination: dict, unique_params: dict, extra_params: dict, mlflow_run_id: Optional[str] = None, **kwargs
    ):
        return {}

    def _after_load_model(
        self, combination: dict, unique_params: dict, extra_params: dict, mlflow_run_id: Optional[str] = None, **kwargs
    ):
        return {}

    def _before_get_metrics(
        self, combination: dict, unique_params: dict, extra_params: dict, mlflow_run_id: Optional[str] = None, **kwargs
    ):
        return {}

    @abstractmethod
    def _get_metrics(
        self, combination: dict, unique_params: dict, extra_params: dict, mlflow_run_id: Optional[str] = None, **kwargs
    ):
        return {}

    def _after_get_metrics(
        self, combination: dict, unique_params: dict, extra_params: dict, mlflow_run_id: Optional[str] = None, **kwargs
    ):
        return {}

    def _before_fit_model(
        self, combination: dict, unique_params: dict, extra_params: dict, mlflow_run_id: Optional[str] = None, **kwargs
    ):
        return {}

    @abstractmethod
    def _fit_model(
        self, combination: dict, unique_params: dict, extra_params: dict, mlflow_run_id: Optional[str] = None, **kwargs
    ):
        return {}

    def _after_fit_model(
        self, combination: dict, unique_params: dict, extra_params: dict, mlflow_run_id: Optional[str] = None, **kwargs
    ):
        return {}

    def _before_evaluate_model(
        self, combination: dict, unique_params: dict, extra_params: dict, mlflow_run_id: Optional[str] = None, **kwargs
    ):
        return {}

    @abstractmethod
    def _evaluate_model(
        self, combination: dict, unique_params: dict, extra_params: dict, mlflow_run_id: Optional[str] = None, **kwargs
    ):
        return {}

    def _after_evaluate_model(
        self, combination: dict, unique_params: dict, extra_params: dict, mlflow_run_id: Optional[str] = None, **kwargs
    ):
        return {}

    def _on_exception(
        self, combination: dict, unique_params: dict, extra_params: dict, mlflow_run_id: Optional[str] = None, **kwargs
    ):
        return self._on_exception_or_train_end(combination, unique_params, extra_params=extra_params, mlflow_run_id=mlflow_run_id, **kwargs)

    def _on_train_end(
        self, combination: dict, unique_params: dict, extra_params: dict, mlflow_run_id: Optional[str] = None, **kwargs
    ):
        return self._on_exception_or_train_end(combination, unique_params, extra_params=extra_params, mlflow_run_id=mlflow_run_id, **kwargs)

    def _on_exception_or_train_end(
        self, combination: dict, unique_params: dict, extra_params: dict, mlflow_run_id=None, **kwargs
    ):
        self._log_run_results(
            combination=combination,
            unique_params=unique_params,
            extra_params=extra_params,
            mlflow_run_id=mlflow_run_id,
            **kwargs,
        )

        # save and/or clean work_dir
        work_dir = self.get_local_work_dir(combination, mlflow_run_id, unique_params)
        if self.save_root_dir:
            # copy work_dir to save_dir
            if mlflow_run_id is not None:
                mlflow.log_artifacts(str(work_dir.resolve()), artifact_path="work_dir", run_id=mlflow_run_id)
            else:
                save_dir = self.save_root_dir / work_dir.name
                copytree(work_dir, save_dir, dirs_exist_ok=True)
        if self.clean_work_dir:
            if work_dir.exists():
                rmtree(work_dir)
        return {}

    def _log_base_experiment_run_results(
        self, combination: dict, unique_params: dict, extra_params: dict, mlflow_run_id=None, **kwargs
    ):
        if mlflow_run_id is None:
            return
        log_params = {}
        log_metrics = {}
        log_tags = {}
        mlflow_client = mlflow.client.MlflowClient(tracking_uri=self.mlflow_tracking_uri)

        # log elapsed times
        for key, value in kwargs.items():
<<<<<<< HEAD
            if key == "total_elapsed_time":
                log_metrics["total_elapsed_time"] = value
=======
            if key == 'total_elapsed_time':
                log_metrics['total_elapsed_time'] = value
            elif key.startswith('max_memory_used_'):
                log_metrics[key] = value
            elif key.startswith('max_cuda_memory_'):
                log_metrics[key] = value
>>>>>>> ab9bfb19
            elif isinstance(value, dict):
                elapsed_time = value.get("elapsed_time", None)
                if elapsed_time is not None:
<<<<<<< HEAD
                    log_metrics[key + "_elapsed_time"] = elapsed_time
=======
                    log_metrics[key + '_elapsed_time'] = elapsed_time
                max_memory_used = value.get('max_memory_used', None)
                if max_memory_used is not None:
                    log_metrics[key + '_max_memory_used'] = max_memory_used
>>>>>>> ab9bfb19

        # log evaluation results
        eval_results_dict = kwargs.get("evaluate_model_return", {}).copy()
        eval_results_dict.pop("elapsed_time", None)
        log_metrics.update(eval_results_dict)

<<<<<<< HEAD
        # log memory usage in MB (in linux getrusage seems to returns in KB)
        log_metrics["max_memory_used"] = getrusage(RUSAGE_SELF).ru_maxrss / 1000
=======
        # log total max memory usage in MB (in linux getrusage seems to returns in KB)
        log_metrics['max_memory_used'] = getrusage(RUSAGE_SELF).ru_maxrss / 1000
>>>>>>> ab9bfb19

        if torch_available:
            if torch.cuda.is_available():
                log_metrics["max_cuda_memory_reserved"] = torch.cuda.max_memory_reserved() / (1024**2)  # in MB
                log_metrics["max_cuda_memory_allocated"] = torch.cuda.max_memory_allocated() / (1024**2)  # in MB

        # log exceptions and set run status
        if "exception" in kwargs:
            exception = kwargs["exception"]
            log_tags.update({"raised_exception": True, "EXCEPTION": str(exception)})
            mlflow_client.set_terminated(mlflow_run_id, status="FAILED")
        else:
            log_tags.update({"raised_exception": False})
            mlflow_client.set_terminated(mlflow_run_id, status="FINISHED")

        # log model parameters
        if "model" in kwargs.get("load_model_return", {}):
            model = kwargs["load_model_return"]["model"]
            model_params = model.get_params()
            model_params = flatten_dict(model_params)
            # Sanitize callables
            for param in model_params.keys():
                if callable(model_params[param]):
                    try:
                        model_params[param] = model_params[param].__name__
                    except AttributeError:
                        model_params[param] = str(model_params[param])
            log_params.update(model_params)

        mlflow.log_params(log_params, run_id=mlflow_run_id)
        mlflow.log_metrics(log_metrics, run_id=mlflow_run_id)
        for tag, value in log_tags.items():
            mlflow_client.set_tag(mlflow_run_id, tag, value)

    def _log_run_results(
        self, combination: dict, unique_params: dict, extra_params: dict, mlflow_run_id=None, **kwargs
    ):
        self._log_base_experiment_run_results(
            combination=combination,
            unique_params=unique_params,
            extra_params=extra_params,
            mlflow_run_id=mlflow_run_id,
            **kwargs,
        )

    def get_local_work_dir(self, combination: dict, mlflow_run_id=None, unique_params: Optional[dict] = None):
        try:
            # if running on a dask worker, we use the worker's local directory as work_root_dir
            worker = get_worker()
            work_dir = Path(worker.local_directory)
        except ValueError:
            # if running on the main process, we use the work_root_dir defined in the class
            work_dir = self.work_root_dir

        if mlflow_run_id is not None:
            unique_name = mlflow_run_id
        else:
            run_unique_params = combination.copy()
            if unique_params is not None:
                run_unique_params.update(unique_params)
            unique_name = "_".join([f"{key}_{value}" for key, value in run_unique_params.items()])

        work_dir = work_dir / unique_name
        os.makedirs(work_dir, exist_ok=True)
        return work_dir

<<<<<<< HEAD
    def _add_elapsed_time(self, fn, fn_return_dict=True, *args, **kwargs):
        start_time = time.perf_counter()
        result = fn(*args, **kwargs)
        elapsed_time = time.perf_counter() - start_time
        if fn_return_dict:
            if result is not None:
                result["elapsed_time"] = elapsed_time
            else:
                result = {"elapsed_time": elapsed_time}
            return result
        else:
            return result, elapsed_time

    def _treat_train_model_exception(
        self,
        exception,
        combination: dict,
        unique_params: dict,
        extra_params: dict,
        results: dict,
        start_time: float,
        return_results: bool = False,
        **kwargs,
    ):
=======
    def _treat_train_model_exception(self, exception, combination: dict, unique_params: dict,
                                     extra_params: dict, results: dict,
                                     start_time: float, return_results: bool = False,
                                     **kwargs):
>>>>>>> ab9bfb19
        total_elapsed_time = time.perf_counter() - start_time
        results["total_elapsed_time"] = total_elapsed_time
        if isinstance(exception, FunctionTimedOut):
            exception_to_log = "FunctionTimedOut"  # otherwise it is difficult to read the log
        else:
            exception_to_log = exception
        results["on_exception_return"] = self._add_elapsed_time(
            self._on_exception,
            exception=exception_to_log,
            combination=combination,
            unique_params=unique_params,
            extra_params=extra_params,
            **kwargs,
            **results,
        )
        log_and_print_msg(
            "Error while running",
            verbose=self.verbose,
            verbose_level=1,
            exception=exception_to_log,
            total_elapsed_time=total_elapsed_time,
            **combination,
            **unique_params,
        )
        if self.raise_on_error:
            raise exception
        if return_results:
            try:
                return results
            except UnboundLocalError:
                return {}
        else:
            return False

    def _train_model(
        self,
        combination: dict,
        unique_params: dict,
        extra_params: dict,
        return_results: bool = False,
        mlflow_run_id: Optional[str] = None,
        **kwargs,
    ):
        results = {}
        start_time = time.perf_counter()
        try:

            timeout_fit = unique_params["timeout_fit"]
            log_and_print_msg("Running...", verbose=self.verbose, verbose_level=1, **combination, **unique_params)

<<<<<<< HEAD
            results["on_train_start_return"] = self._add_elapsed_time(
                self._on_train_start,
                combination=combination,
                unique_params=unique_params,
                extra_params=extra_params,
                mlflow_run_id=mlflow_run_id,
                **kwargs,
                **results,
            )

            # load data
            results["before_load_data_return"] = self._add_elapsed_time(
                self._before_load_data,
                combination=combination,
                unique_params=unique_params,
                extra_params=extra_params,
                mlflow_run_id=mlflow_run_id,
                **kwargs,
                **results,
            )

            results["load_data_return"] = self._add_elapsed_time(
                self._load_data,
                combination=combination,
                unique_params=unique_params,
                extra_params=extra_params,
                mlflow_run_id=mlflow_run_id,
                **kwargs,
                **results,
            )
            results["after_load_data_return"] = self._add_elapsed_time(
                self._after_load_data,
                combination=combination,
                unique_params=unique_params,
                extra_params=extra_params,
                mlflow_run_id=mlflow_run_id,
                **kwargs,
                **results,
            )

            # load model
            results["before_load_model_return"] = self._add_elapsed_time(
                self._before_load_model,
                combination=combination,
                unique_params=unique_params,
                extra_params=extra_params,
                mlflow_run_id=mlflow_run_id,
                **kwargs,
                **results,
            )
            results["load_model_return"] = self._add_elapsed_time(
                self._load_model,
                combination=combination,
                unique_params=unique_params,
                extra_params=extra_params,
                mlflow_run_id=mlflow_run_id,
                **kwargs,
                **results,
            )
            results["after_load_model_return"] = self._add_elapsed_time(
                self._after_load_model,
                combination=combination,
                unique_params=unique_params,
                extra_params=extra_params,
                mlflow_run_id=mlflow_run_id,
                **kwargs,
                **results,
            )

            # get metrics
            results["before_get_metrics_return"] = self._add_elapsed_time(
                self._before_get_metrics,
                combination=combination,
                unique_params=unique_params,
                extra_params=extra_params,
                mlflow_run_id=mlflow_run_id,
                **kwargs,
                **results,
            )
            results["get_metrics_return"] = self._add_elapsed_time(
                self._get_metrics,
                combination=combination,
                unique_params=unique_params,
                extra_params=extra_params,
                mlflow_run_id=mlflow_run_id,
                **kwargs,
                **results,
            )
            results["after_get_metrics_return"] = self._add_elapsed_time(
                self._after_get_metrics,
                combination=combination,
                unique_params=unique_params,
                extra_params=extra_params,
                mlflow_run_id=mlflow_run_id,
                **kwargs,
                **results,
            )

            # fit model
            results["before_fit_model_return"] = self._add_elapsed_time(
                self._before_fit_model,
                combination=combination,
                unique_params=unique_params,
                extra_params=extra_params,
                mlflow_run_id=mlflow_run_id,
                **kwargs,
                **results,
            )

            if timeout_fit is not None:
                kwargs_fit_model = dict(
                    fn=self._fit_model,
                    combination=combination,
                    unique_params=unique_params,
                    extra_params=extra_params,
                    mlflow_run_id=mlflow_run_id,
                )
                kwargs_fit_model.update(kwargs)
                kwargs_fit_model.update(results)
                results["fit_model_return"] = func_timeout(timeout_fit, self._add_elapsed_time, kwargs=kwargs_fit_model)
            else:
                results["fit_model_return"] = self._add_elapsed_time(
                    self._fit_model,
                    combination=combination,
                    unique_params=unique_params,
                    extra_params=extra_params,
                    mlflow_run_id=mlflow_run_id,
                    **kwargs,
                    **results,
                )
            results["after_fit_model_return"] = self._add_elapsed_time(
                self._after_fit_model,
                combination=combination,
                unique_params=unique_params,
                extra_params=extra_params,
                mlflow_run_id=mlflow_run_id,
                **kwargs,
                **results,
            )

            # evaluate model
            results["before_evaluate_model_return"] = self._add_elapsed_time(
                self._before_evaluate_model,
                combination=combination,
                unique_params=unique_params,
                extra_params=extra_params,
                mlflow_run_id=mlflow_run_id,
                **kwargs,
                **results,
            )
            results["evaluate_model_return"] = self._add_elapsed_time(
                self._evaluate_model,
                combination=combination,
                unique_params=unique_params,
                extra_params=extra_params,
                mlflow_run_id=mlflow_run_id,
                **kwargs,
                **results,
            )
            results["after_evaluate_model_return"] = self._add_elapsed_time(
                self._after_evaluate_model,
                combination=combination,
                unique_params=unique_params,
                extra_params=extra_params,
                mlflow_run_id=mlflow_run_id,
                **kwargs,
                **results,
=======
            results["on_train_start_return"] = self._on_train_start(
                combination=combination, unique_params=unique_params, extra_params=extra_params, **kwargs, **results
            )

            # load data
            results["before_load_data_return"] = self._before_load_data(
                combination=combination, unique_params=unique_params, extra_params=extra_params, **kwargs, **results
            )

            results["load_data_return"] = self._load_data(
                combination=combination, unique_params=unique_params, extra_params=extra_params, **kwargs, **results
            )
            results["after_load_data_return"] = self._after_load_data(
                combination=combination, unique_params=unique_params, extra_params=extra_params, **kwargs, **results
            )

            # load model
            results["before_load_model_return"] = self._before_load_model(
                combination=combination, unique_params=unique_params, extra_params=extra_params, **kwargs, **results
            )
            results["load_model_return"] = self._load_model(
                combination=combination, unique_params=unique_params, extra_params=extra_params, **kwargs, **results
            )
            results["after_load_model_return"] = self._after_load_model(
                combination=combination, unique_params=unique_params, extra_params=extra_params, **kwargs, **results
            )

            # get metrics
            results["before_get_metrics_return"] = self._before_get_metrics(
                combination=combination, unique_params=unique_params, extra_params=extra_params, **kwargs, **results
            )
            results["get_metrics_return"] = self._get_metrics(
                combination=combination, unique_params=unique_params, extra_params=extra_params, **kwargs, **results
            )
            results["after_get_metrics_return"] = self._after_get_metrics(
                combination=combination, unique_params=unique_params, extra_params=extra_params, **kwargs, **results
            )

            # fit model
            results["before_fit_model_return"] = self._before_fit_model(
                combination=combination, unique_params=unique_params, extra_params=extra_params, **kwargs, **results
            )

            results['max_memory_used_before_fit'] = getrusage(RUSAGE_SELF).ru_maxrss / 1000
            if torch_available:
                if torch.cuda.is_available():
                    results['max_cuda_memory_reserved_before_fit'] = torch.cuda.max_memory_reserved() / (1024 ** 2)  # in MB
                    results['max_cuda_memory_allocated_before_fit'] = torch.cuda.max_memory_allocated() / (1024 ** 2)  # in MB

            if timeout_fit is not None:
                kwargs_fit_model = dict(
                    fn=self._fit_model, combination=combination, unique_params=unique_params, extra_params=extra_params
                )
                kwargs_fit_model.update(kwargs)
                kwargs_fit_model.update(results)
                results["fit_model_return"] = func_timeout(timeout_fit, self._fit_model, kwargs=kwargs_fit_model)
            else:
                results["fit_model_return"] = self._fit_model(
                    combination=combination, unique_params=unique_params, extra_params=extra_params, **kwargs, **results
                )
            results["after_fit_model_return"] = self._after_fit_model(
                combination=combination, unique_params=unique_params, extra_params=extra_params, **kwargs, **results
            )

            results['max_memory_used_after_fit'] = getrusage(RUSAGE_SELF).ru_maxrss / 1000
            if torch_available:
                if torch.cuda.is_available():
                    results['max_cuda_memory_reserved_after_fit'] = torch.cuda.max_memory_reserved() / (1024**2)  # in MB
                    results['max_cuda_memory_allocated_after_fit'] = torch.cuda.max_memory_allocated() / (1024**2)  # in MB

            # evaluate model
            results["before_evaluate_model_return"] = self._before_evaluate_model(
                combination=combination, unique_params=unique_params, extra_params=extra_params, **kwargs, **results
            )
            results["evaluate_model_return"] = self._evaluate_model(
                combination=combination, unique_params=unique_params, extra_params=extra_params, **kwargs, **results
            )
            results["after_evaluate_model_return"] = self._after_evaluate_model(
                combination=combination, unique_params=unique_params, extra_params=extra_params, **kwargs, **results
>>>>>>> ab9bfb19
            )
        except FunctionTimedOut as exception:
            # we need to catch FunctionTimedOut separately because it is not a subclass of Exception
            return self._treat_train_model_exception(
                exception,
                combination=combination,
                unique_params=unique_params,
                extra_params=extra_params,
                mlflow_run_id=mlflow_run_id,
                results=results,
                start_time=start_time,
                return_results=return_results,
                **kwargs,
            )
        except Exception as exception:
            return self._treat_train_model_exception(
                exception,
                combination=combination,
                unique_params=unique_params,
                extra_params=extra_params,
                mlflow_run_id=mlflow_run_id,
                results=results,
                start_time=start_time,
                return_results=return_results,
                **kwargs,
            )
        else:
            total_elapsed_time = time.perf_counter() - start_time
<<<<<<< HEAD
            results["total_elapsed_time"] = total_elapsed_time
            results["on_train_end_return"] = self._add_elapsed_time(
                self._on_train_end,
                combination=combination,
                unique_params=unique_params,
                extra_params=extra_params,
                mlflow_run_id=mlflow_run_id,
                **kwargs,
                **results,
            )
            log_and_print_msg(
                "Finished!",
                verbose=self.verbose,
                verbose_level=1,
                total_elapsed_time=total_elapsed_time,
                **combination,
                **unique_params,
            )
=======
            results['total_elapsed_time'] = total_elapsed_time
            results["on_train_end_return"] = self._on_train_end(
                combination=combination, unique_params=unique_params, extra_params=extra_params, **kwargs, **results
            )
            log_and_print_msg('Finished!', verbose=self.verbose, verbose_level=1,
                              total_elapsed_time=total_elapsed_time, **combination, **unique_params)
>>>>>>> ab9bfb19
            if return_results:
                return results
            else:
                return True

    def _log_base_experiment_start_params(self, mlflow_run_id, **run_unique_params):
        if torch_available:
            if torch.cuda.is_available():
                cuda_available = True
            else:
                cuda_available = False
        else:
            cuda_available = False
        params_to_log = flatten_dict(run_unique_params).copy()
        params_to_log.update(
            dict(
                git_hash=get_git_revision_hash(),
                cuda_available=cuda_available,
                log_dir=str(self.log_dir.resolve()),
                work_root_dir=str(self.work_root_dir.resolve()),
            )
        )
        if self.log_file_name is not None:
            params_to_log["log_file_name"] = self.log_file_name
        if self.save_root_dir is not None:
            params_to_log["save_root_dir"] = str(self.save_root_dir.resolve())
        slurm_parameters = dict(
            SLURM_JOB_ID=os.getenv("SLURM_JOB_ID", None),
            SLURM_STEP_ID=os.getenv("SLURM_STEP_ID", None),
            SLURM_ARRAY_JOB_ID=os.getenv("SLURM_ARRAY_JOB_ID", None),
            SLURM_ARRAY_TASK_ID=os.getenv("SLURM_ARRAY_TASK_ID", None),
            SLURM_LOCALID=os.getenv("SLURM_LOCALID", None),
            SLURMD_NODENAME=os.getenv("SLURMD_NODENAME", None),
        )
        tags_to_log = {f"{key}": value for key, value in slurm_parameters.items() if value is not None}
        mlflow.log_params(params_to_log, run_id=mlflow_run_id)
        mlflow_client = mlflow.client.MlflowClient(tracking_uri=self.mlflow_tracking_uri)
        for tag, value in tags_to_log.items():
            mlflow_client.set_tag(mlflow_run_id, tag, value)

    def _log_run_start_params(self, mlflow_run_id, **run_unique_params):
        """Log the parameters of the run to mlflow."""
        self._log_base_experiment_start_params(mlflow_run_id, **run_unique_params)

    def _run_mlflow_and_train_model(
        self,
        combination: dict,
        unique_params: dict,
        extra_params: dict,
        return_results=False,
        mlflow_run_id=None,
        **kwargs,
    ):

        run_unique_params = combination.copy()
        if unique_params is not None:
            run_unique_params.update(unique_params)
        possible_existent_run = set_mlflow_tracking_uri_check_if_exists(
            self.experiment_name, self.mlflow_tracking_uri, self.check_if_exists, **run_unique_params
        )
        if possible_existent_run is not None:
            log_and_print_msg("Run already exists on MLflow. Skipping...", verbose=self.verbose, verbose_level=1)
            if return_results:
                return possible_existent_run.to_dict()
            else:
                return True

        experiment = mlflow.get_experiment_by_name(self.experiment_name)
        if experiment is None:
            if self.save_root_dir:
                artifact_location = str(self.save_root_dir / self.experiment_name)
            else:
                artifact_location = None
            experiment_id = mlflow.create_experiment(self.experiment_name, artifact_location=artifact_location)
        else:
            experiment_id = experiment.experiment_id
        mlflow.set_experiment(self.experiment_name)
        mlflow_client = mlflow.client.MlflowClient(tracking_uri=self.mlflow_tracking_uri)
        if mlflow_run_id is None:
            run = mlflow_client.create_run(experiment_id)
            mlflow_run_id = run.info.run_id

        mlflow_client.update_run(mlflow_run_id, status="RUNNING")
        self._log_run_start_params(mlflow_run_id, **run_unique_params)

        return self._train_model(
            combination=combination,
            unique_params=unique_params,
            return_results=return_results,
            extra_params=extra_params,
            mlflow_run_id=mlflow_run_id,
            **kwargs,
        )

    def _run_combination(
        self,
        *combination,
        combination_names: list[str],
        unique_params: dict,
        extra_params: dict,
        return_results=False,
        **kwargs,
    ):
        combination_dict = dict(zip(combination_names, combination))
        timeout_combination = unique_params["timeout_combination"]

        # this is ugly, but will work for the moment, in summary we want to find mlflow_run_id in extra_params
        # when inside _train_model
        mlflow_run_id = combination_dict.pop("mlflow_run_id", None)
        if mlflow_run_id is None:
            # we try to get from extra_params and in the last case from kwargs
            mlflow_run_id = extra_params.pop("mlflow_run_id", None)
            if mlflow_run_id is None:
                mlflow_run_id = kwargs.pop("mlflow_run_id", None)

        kwargs_fn = dict(
            combination=combination_dict,
            unique_params=unique_params,
            extra_params=extra_params,
            mlflow_run_id=mlflow_run_id,
            return_results=return_results,
        )
        kwargs_fn.update(kwargs)
        if self.log_to_mlflow:
            fn = self._run_mlflow_and_train_model
        else:
            fn = self._train_model
        if timeout_combination:
            try:
                return func_timeout(timeout_combination, fn, kwargs=kwargs_fn)
            except FunctionTimedOut as exception:
                if self.raise_on_error:
                    raise exception
                if return_results:
                    return {}
                else:
                    return False
        else:
            return fn(**kwargs_fn)  # type: ignore

    def _create_mlflow_run(self, *combination, combination_names: list[str], unique_params: dict, extra_params: dict):
        """Create a mlflow run."""
        combination_dict = dict(zip(combination_names, combination))
        run_unique_params = combination_dict.copy()
        run_unique_params.update(unique_params)
        possible_existent_run = set_mlflow_tracking_uri_check_if_exists(
            self.experiment_name, self.mlflow_tracking_uri, self.check_if_exists, **run_unique_params
        )
        if possible_existent_run is not None:
            return possible_existent_run.run_id
        else:
            experiment = mlflow.get_experiment_by_name(self.experiment_name)
            if experiment is None:
                if self.save_root_dir:
                    artifact_location = str(self.save_root_dir / self.experiment_name)
                else:
                    artifact_location = None
                experiment_id = mlflow.create_experiment(self.experiment_name, artifact_location=artifact_location)
            else:
                experiment_id = experiment.experiment_id
            mlflow.set_experiment(self.experiment_name)
            mlflow_client = mlflow.client.MlflowClient(tracking_uri=self.mlflow_tracking_uri)
            run = mlflow_client.create_run(experiment_id)
            mlflow_run_id = run.info.run_id
            mlflow_client.update_run(mlflow_run_id, status="SCHEDULED")
            return mlflow_run_id

    def _run_experiment(self, client=None):
        """Run the experiment."""
        combinations, combination_names = self._get_combinations()
        unique_params = self._get_unique_params()
        extra_params = self._get_extra_params()
        log_and_print_msg(
            "Starting experiment...",
            verbose=self.verbose,
            verbose_level=1,
            combination_names=combination_names,
            combinations=combinations,
            unique_params=unique_params,
            extra_params=extra_params,
        )
        n_args = len(combinations[0])

        total_combinations = len(combinations)
        n_combinations_successfully_completed = 0
        n_combinations_failed = 0
        n_combinations_none = 0
        if client is not None:
            first_args = list(combinations[0])
            list_of_args = [[combination[i] for combination in combinations[1:]] for i in range(n_args)]
            # we will first create the mlflow runs to avoid threading problems
            if self.log_to_mlflow:
                resources_per_task = {"_whole_worker": 1}  # ensure 1 worker creates 1 run
                first_future = client.submit(
                    self._create_mlflow_run,
                    *first_args,
                    resources=resources_per_task,
                    pure=False,
                    combination_names=combination_names,
                    unique_params=unique_params,
                    extra_params=extra_params,
                )
                # The following line will block the execution until the first future is completed, ensuring that we
                # have created the database, experiment, directories, etc
                first_mlflow_run_id = client.gather(first_future)
                first_future.release()
                mlflow_run_ids = [first_mlflow_run_id]
                if total_combinations > 1:
                    other_futures = client.map(
                        self._create_mlflow_run,
                        *list_of_args,
                        pure=False,
                        batch_size=self.n_workers,
                        resources=resources_per_task,
                        combination_names=combination_names,
                        unique_params=unique_params,
                        extra_params=extra_params,
                    )
                    other_mlflow_run_ids = client.gather(other_futures)
                    mlflow_run_ids.extend(other_mlflow_run_ids)
                    for future in other_futures:
                        future.release()  # release the memory of the future
                combinations = [
                    list(combination) + [run_id] for combination, run_id in zip(combinations, mlflow_run_ids)
                ]
                combination_names.append("mlflow_run_id")
            if hasattr(self, "n_trials"):
                # the resources are actually used when training the models, here we will launch the hpo framework
                # so we ensure that each worker launches only one hpo run
                resources_per_task = {"threads": 0, "cores": 0, "gpus": 0, "processes": 0, "_whole_worker": 1}
            else:
                resources_per_task = {
                    "threads": self.n_threads_per_task,
                    "cores": self.n_cores_per_task,
                    "gpus": self.n_gpus_per_worker,
                    "processes": self.n_processes_per_task,
                }
            log_and_print_msg(
                f"{total_combinations} models are being trained and evaluated in parallel, "
                f"check the logs for real time information. We will display information about the "
                f"completion of the tasks right after sending all the tasks to the cluster. "
                f"Note that this can take a while if a lot of tasks are being submitted. "
                f"You can check the dask dashboard to get more information about the progress and "
                f"the workers.",
                verbose=self.verbose,
                verbose_level=1,
            )

            workers = {
                str(value["name"]): value["resources"]
                for worker_address, value in client.scheduler_info()["workers"].items()
            }
            free_workers = list(workers.keys())
            futures = []
            submitted_combinations = 0
            finished_combinations = 0
            with tqdm(total=len(combinations), desc="Combinations completed") as progress_bar:
                while finished_combinations < total_combinations:
                    # submit tasks to free workers
                    while free_workers and submitted_combinations < total_combinations:
                        worker_name = free_workers.pop()
                        worker = workers[worker_name]
                        combination = list(combinations[submitted_combinations])
                        key = "_".join(str(arg) for arg in combination)
                        future = client.submit(
                            self._run_combination,
                            *combination,
                            pure=False,
                            key=key,
                            resources=resources_per_task,
                            workers=[worker_name],
                            allow_other_workers=True,
                            combination_names=combination_names,
                            unique_params=unique_params,
                            extra_params=extra_params,
                        )
                        future.worker = worker_name
                        futures.append(future)
                        worker_can_still_work = True
                        for resource in resources_per_task:
                            worker[resource] -= resources_per_task[resource]
                            if worker[resource] < resources_per_task[resource]:
                                worker_can_still_work = False
                        if worker_can_still_work:
                            free_workers.append(worker_name)
                        submitted_combinations += 1

                    # wait for at least one task to finish
                    completed_future = next(as_completed(futures))
                    combination_success = completed_future.result()
                    if combination_success is True:
                        n_combinations_successfully_completed += 1
                    elif combination_success is False:
                        n_combinations_failed += 1
                    else:
                        n_combinations_none += 1
                    finished_combinations += 1
                    progress_bar.update(1)
                    log_and_print_msg(
                        str(progress_bar),
                        verbose=self.verbose,
                        verbose_level=1,
                        succesfully_completed=n_combinations_successfully_completed,
                        failed=n_combinations_failed,
                        none=n_combinations_none,
                    )
                    completed_worker_name = completed_future.worker
                    worker = workers[completed_worker_name]
                    worker_can_work = True
                    for resource in resources_per_task:
                        worker[resource] += resources_per_task[resource]
                        if worker[resource] < resources_per_task[resource]:
                            worker_can_work = False
                    if worker_can_work:
                        free_workers.append(completed_worker_name)
                    futures.remove(completed_future)
                    completed_future.release()  # release the memory of the future

            client.close()
        else:
            progress_bar = tqdm(combinations, desc="Combinations completed")
            for combination in progress_bar:
                if self.log_to_mlflow:
                    run_id = self._create_mlflow_run(
                        *combination,
                        combination_names=combination_names,
                        unique_params=unique_params,
                        extra_params=extra_params,
                    )
                    combination = list(combination) + [run_id]
                    combination_names.append("mlflow_run_id")
                combination_success = self._run_combination(
                    *combination,
                    combination_names=combination_names,
                    unique_params=unique_params,
                    extra_params=extra_params,
                )
                if combination_success is True:
                    n_combinations_successfully_completed += 1
                elif combination_success is False:
                    n_combinations_failed += 1
                else:
                    n_combinations_none += 1
                log_and_print_msg(
                    str(progress_bar),
                    verbose=self.verbose,
                    verbose_level=1,
                    succesfully_completed=n_combinations_successfully_completed,
                    failed=n_combinations_failed,
                    none=n_combinations_none,
                )

        return total_combinations, n_combinations_successfully_completed, n_combinations_failed, n_combinations_none

    def run_from_cli(self):
        """Run the entire pipeline."""
        self._treat_parser()
        os.makedirs(self.work_root_dir, exist_ok=True)
        if self.save_root_dir:
            os.makedirs(self.save_root_dir, exist_ok=True)
        self._setup_logger()
        start_time = time.perf_counter()
        if self.dask_cluster_type is not None:
            client = self._setup_dask(self.n_workers, self.dask_cluster_type, self.dask_address)
        else:
            client = None
        total_combinations, n_combinations_successfully_completed, n_combinations_failed, n_combinations_none = (
            self._run_experiment(client=client)
        )
        total_time = time.perf_counter() - start_time
        log_and_print_msg(
            "Experiment finished!",
            verbose=self.verbose,
            verbose_level=1,
            total_elapsed_time=total_time,
            total_combinations=total_combinations,
            sucessfully_completed=n_combinations_successfully_completed,
            failed=n_combinations_failed,
            none=n_combinations_none,
        )
        logging.shutdown()<|MERGE_RESOLUTION|>--- conflicted
+++ resolved
@@ -19,11 +19,7 @@
 from abc import ABC, abstractmethod
 from ml_experiments.utils import flatten_dict, get_git_revision_hash, set_mlflow_tracking_uri_check_if_exists
 from func_timeout import func_timeout, FunctionTimedOut
-<<<<<<< HEAD
-
-=======
 from memory_profiler import memory_usage
->>>>>>> ab9bfb19
 try:
     import torch
 
@@ -64,7 +60,6 @@
 
 class BaseExperiment(ABC):
     def __init__(
-<<<<<<< HEAD
         self,
         # parameters of experiment
         experiment_name: str = "base_experiment",
@@ -97,52 +92,6 @@
         # gpu specific
         n_gpus_per_worker: float = 0.0,
         n_gpus_per_task: Optional[float] = None,
-=======
-            self,
-            # model specific
-            models_nickname: Optional[list[str]] = None,
-            seeds_models: Optional[list[int]] = None,
-            n_jobs: int = 1,
-            models_params: Optional[dict] = None,
-            fits_params: Optional[dict] = None,
-            # parameters of experiment
-            experiment_name: str = 'base_experiment',
-            create_validation_set: bool = False,
-            log_dir: str | Path = Path.cwd() / 'logs',
-            log_file_name: Optional[str] = None,
-            work_root_dir: str | Path = Path.cwd() / 'work',
-            save_root_dir: Optional[str | Path] = None,
-            clean_work_dir: bool = True,
-            raise_on_fit_error: bool = False,
-            parser: Optional[argparse.ArgumentParser] = None,
-            error_score: str = 'raise',
-            timeout_fit: Optional[int] = None,
-            timeout_combination: Optional[int] = None,
-            verbose: int = 1,
-            profile_time: bool = True,
-            profile_memory: bool = False,
-            # mlflow specific
-            log_to_mlflow: bool = True,
-            mlflow_tracking_uri: str = 'sqlite:///' + str(Path.cwd().resolve()) + '/ml_experiments.db',
-            check_if_exists: bool = True,
-            # parallelization
-            dask_cluster_type: Optional[str] = None,
-            n_workers: int = 1,
-            n_processes_per_worker: int = 1,
-            n_cores_per_worker: int = 1,
-            n_threads_per_worker: int = 2,
-            n_processes_per_task: int = 0,
-            n_cores_per_task: int = 0,
-            n_threads_per_task: Optional[int] = None,
-            dask_memory: Optional[str] = None,
-            dask_job_extra_directives: Optional[str] = None,
-            dask_address: Optional[str] = None,
-            # gpu specific
-            n_gpus_per_worker: float = 0.0,
-            n_gpus_per_task: Optional[float] = None,
-            # combination
-            combinations: Optional[list[tuple]] = None,
->>>>>>> ab9bfb19
     ):
         """Base experiment.
 
@@ -261,7 +210,6 @@
     @abstractmethod
     def _add_arguments_to_parser(self):
         """Add the arguments to the parser."""
-<<<<<<< HEAD
         if self.parser is None:
             self.parser = argparse.ArgumentParser(description="Base experiment parser")
         self.parser.add_argument("--experiment_name", type=str, default=self.experiment_name)
@@ -294,74 +242,6 @@
         self.parser.add_argument("--dask_address", type=str, default=self.dask_address)
         self.parser.add_argument("--n_gpus_per_worker", type=float, default=self.n_gpus_per_worker)
         self.parser.add_argument("--n_gpus_per_task", type=float, default=self.n_gpus_per_task)
-=======
-        self.parser.add_argument('--experiment_name', type=str, default=self.experiment_name)
-        self.parser.add_argument('--create_validation_set', action='store_true')
-        self.parser.add_argument('--models_nickname', type=str, choices=self.models_dict.keys(),
-                                 nargs='*', default=self.models_nickname)
-        self.parser.add_argument('--seeds_models', nargs='*', type=int, default=self.seeds_models)
-        self.parser.add_argument('--n_jobs', type=int, default=self.n_jobs,
-                                 help='Number of threads/cores to be used by the model if it supports it. Usually it is'
-                                      'threads, but can depend on model.'
-                                      'Obs.: In the CEREMADE cluster the minimum number of cores that can be requested'
-                                      'are 2, so it is a good idea to set at least n_jobs to 2 if we want to use all '
-                                      'the resources available.')
-        self.parser.add_argument('--models_params', type=json.loads, default=self.models_params,
-                                 help='Dictionary with the parameters of the models. The keys must be the nickname '
-                                      'of the model and the values must be a dictionary with the parameters of '
-                                      'the model. In case only one dictionary is passed, it will be used for '
-                                      'all models. The dictionary is passed as a string in the json format, depending '
-                                      'on your shell interpreter you may '
-                                      'have to escape the quotes and not use spaces if you are using the command line.'
-                                      'Examples of usage from cli: '
-                                      '--models_params {\\"[MODEL_NICKNAME]\\":{\\"[NAME_PARAM_1]\\":[VALUE_PARAM_1],'
-                                      '\\"[NAME_PARAM_2]\\":[VALUE_PARAM_2]},'
-                                      '\\"[MODEL_NICKNAME_2]\\":{\\"[NAME_PARAM_1]\\":[VALUE_PARAM_1]}}'
-                                      '--models_params {\\"[NAME_PARAM_1]\\":[VALUE_PARAM_1]}')
-        self.parser.add_argument('--fits_params', type=json.loads, default=self.fits_params,
-                                 help='Dictionary with the parameters of the fits. The keys must be the nickname '
-                                      'of the model and the values must be a dictionary with the parameters of '
-                                      'the fit. In case only one dictionary is passed, it will be used for '
-                                      'all models. The dictionary is passed as a string in the json format, you may'
-                                      'have to escape the quotes and not use spaces if you are using the command line. '
-                                      'Please refer to the --models_params argument for examples of usage.')
-        self.parser.add_argument('--error_score', type=str, default=self.error_score)
-        self.parser.add_argument('--timeout_fit', type=int, default=self.timeout_fit)
-        self.parser.add_argument('--timeout_combination', type=int, default=self.timeout_combination)
-        self.parser.add_argument('--verbose', type=int, default=self.verbose)
-        self.parser.add_argument('--profile_time', action='store_true',
-                                 help='If True, profile the time taken by each step of training. It usually does not impact' \
-                                 ' the training time.')
-        self.parser.add_argument('--profile_memory', action='store_true',
-                                 help='If True, profile the memory usage of the model during each step of training. '
-                                      'Warning: this may slow down the training process significantly. ')
-
-        self.parser.add_argument('--log_dir', type=Path, default=self.log_dir)
-        self.parser.add_argument('--log_file_name', type=str, default=self.log_file_name)
-        self.parser.add_argument('--work_root_dir', type=Path, default=self.work_root_dir)
-        self.parser.add_argument('--save_root_dir', type=Path, default=self.save_root_dir)
-        self.parser.add_argument('--do_not_clean_work_dir', action='store_true')
-        self.parser.add_argument('--do_not_log_to_mlflow', action='store_true')
-        self.parser.add_argument('--mlflow_tracking_uri', type=str, default=self.mlflow_tracking_uri)
-        self.parser.add_argument('--do_not_check_if_exists', action='store_true')
-        self.parser.add_argument('--raise_on_fit_error', action='store_true')
-
-        self.parser.add_argument('--dask_cluster_type', type=str, default=self.dask_cluster_type)
-        self.parser.add_argument('--n_workers', type=int, default=self.n_workers,
-                                 help='Maximum number of workers to be used.')
-        self.parser.add_argument('--n_cores_per_worker', type=int, default=self.n_cores_per_worker)
-        self.parser.add_argument('--n_processes_per_worker', type=int, default=self.n_processes_per_worker)
-        self.parser.add_argument('--n_threads_per_worker', type=int, default=self.n_threads_per_worker)
-        self.parser.add_argument('--n_processes_per_task', type=int, default=self.n_processes_per_task)
-        self.parser.add_argument('--n_cores_per_task', type=int, default=self.n_cores_per_task)
-        self.parser.add_argument('--n_threads_per_task', type=int, default=self.n_threads_per_task)
-        self.parser.add_argument('--dask_memory', type=str, default=self.dask_memory)
-        self.parser.add_argument('--dask_job_extra_directives', type=str, default=self.dask_job_extra_directives)
-        self.parser.add_argument('--dask_address', type=str, default=self.dask_address)
-        self.parser.add_argument('--n_gpus_per_worker', type=float, default=self.n_gpus_per_worker)
-        self.parser.add_argument('--n_gpus_per_task', type=float, default=self.n_gpus_per_task)
-        self.parser.add_argument('--combinations', type=json.loads, default=self.combinations)
->>>>>>> ab9bfb19
 
     @abstractmethod
     def _unpack_parser(self):
@@ -773,41 +653,27 @@
 
         # log elapsed times
         for key, value in kwargs.items():
-<<<<<<< HEAD
-            if key == "total_elapsed_time":
-                log_metrics["total_elapsed_time"] = value
-=======
             if key == 'total_elapsed_time':
                 log_metrics['total_elapsed_time'] = value
             elif key.startswith('max_memory_used_'):
                 log_metrics[key] = value
             elif key.startswith('max_cuda_memory_'):
                 log_metrics[key] = value
->>>>>>> ab9bfb19
             elif isinstance(value, dict):
                 elapsed_time = value.get("elapsed_time", None)
                 if elapsed_time is not None:
-<<<<<<< HEAD
-                    log_metrics[key + "_elapsed_time"] = elapsed_time
-=======
                     log_metrics[key + '_elapsed_time'] = elapsed_time
                 max_memory_used = value.get('max_memory_used', None)
                 if max_memory_used is not None:
                     log_metrics[key + '_max_memory_used'] = max_memory_used
->>>>>>> ab9bfb19
 
         # log evaluation results
         eval_results_dict = kwargs.get("evaluate_model_return", {}).copy()
         eval_results_dict.pop("elapsed_time", None)
         log_metrics.update(eval_results_dict)
 
-<<<<<<< HEAD
-        # log memory usage in MB (in linux getrusage seems to returns in KB)
-        log_metrics["max_memory_used"] = getrusage(RUSAGE_SELF).ru_maxrss / 1000
-=======
         # log total max memory usage in MB (in linux getrusage seems to returns in KB)
         log_metrics['max_memory_used'] = getrusage(RUSAGE_SELF).ru_maxrss / 1000
->>>>>>> ab9bfb19
 
         if torch_available:
             if torch.cuda.is_available():
@@ -874,37 +740,10 @@
         os.makedirs(work_dir, exist_ok=True)
         return work_dir
 
-<<<<<<< HEAD
-    def _add_elapsed_time(self, fn, fn_return_dict=True, *args, **kwargs):
-        start_time = time.perf_counter()
-        result = fn(*args, **kwargs)
-        elapsed_time = time.perf_counter() - start_time
-        if fn_return_dict:
-            if result is not None:
-                result["elapsed_time"] = elapsed_time
-            else:
-                result = {"elapsed_time": elapsed_time}
-            return result
-        else:
-            return result, elapsed_time
-
-    def _treat_train_model_exception(
-        self,
-        exception,
-        combination: dict,
-        unique_params: dict,
-        extra_params: dict,
-        results: dict,
-        start_time: float,
-        return_results: bool = False,
-        **kwargs,
-    ):
-=======
     def _treat_train_model_exception(self, exception, combination: dict, unique_params: dict,
                                      extra_params: dict, results: dict,
                                      start_time: float, return_results: bool = False,
                                      **kwargs):
->>>>>>> ab9bfb19
         total_elapsed_time = time.perf_counter() - start_time
         results["total_elapsed_time"] = total_elapsed_time
         if isinstance(exception, FunctionTimedOut):
@@ -955,175 +794,6 @@
             timeout_fit = unique_params["timeout_fit"]
             log_and_print_msg("Running...", verbose=self.verbose, verbose_level=1, **combination, **unique_params)
 
-<<<<<<< HEAD
-            results["on_train_start_return"] = self._add_elapsed_time(
-                self._on_train_start,
-                combination=combination,
-                unique_params=unique_params,
-                extra_params=extra_params,
-                mlflow_run_id=mlflow_run_id,
-                **kwargs,
-                **results,
-            )
-
-            # load data
-            results["before_load_data_return"] = self._add_elapsed_time(
-                self._before_load_data,
-                combination=combination,
-                unique_params=unique_params,
-                extra_params=extra_params,
-                mlflow_run_id=mlflow_run_id,
-                **kwargs,
-                **results,
-            )
-
-            results["load_data_return"] = self._add_elapsed_time(
-                self._load_data,
-                combination=combination,
-                unique_params=unique_params,
-                extra_params=extra_params,
-                mlflow_run_id=mlflow_run_id,
-                **kwargs,
-                **results,
-            )
-            results["after_load_data_return"] = self._add_elapsed_time(
-                self._after_load_data,
-                combination=combination,
-                unique_params=unique_params,
-                extra_params=extra_params,
-                mlflow_run_id=mlflow_run_id,
-                **kwargs,
-                **results,
-            )
-
-            # load model
-            results["before_load_model_return"] = self._add_elapsed_time(
-                self._before_load_model,
-                combination=combination,
-                unique_params=unique_params,
-                extra_params=extra_params,
-                mlflow_run_id=mlflow_run_id,
-                **kwargs,
-                **results,
-            )
-            results["load_model_return"] = self._add_elapsed_time(
-                self._load_model,
-                combination=combination,
-                unique_params=unique_params,
-                extra_params=extra_params,
-                mlflow_run_id=mlflow_run_id,
-                **kwargs,
-                **results,
-            )
-            results["after_load_model_return"] = self._add_elapsed_time(
-                self._after_load_model,
-                combination=combination,
-                unique_params=unique_params,
-                extra_params=extra_params,
-                mlflow_run_id=mlflow_run_id,
-                **kwargs,
-                **results,
-            )
-
-            # get metrics
-            results["before_get_metrics_return"] = self._add_elapsed_time(
-                self._before_get_metrics,
-                combination=combination,
-                unique_params=unique_params,
-                extra_params=extra_params,
-                mlflow_run_id=mlflow_run_id,
-                **kwargs,
-                **results,
-            )
-            results["get_metrics_return"] = self._add_elapsed_time(
-                self._get_metrics,
-                combination=combination,
-                unique_params=unique_params,
-                extra_params=extra_params,
-                mlflow_run_id=mlflow_run_id,
-                **kwargs,
-                **results,
-            )
-            results["after_get_metrics_return"] = self._add_elapsed_time(
-                self._after_get_metrics,
-                combination=combination,
-                unique_params=unique_params,
-                extra_params=extra_params,
-                mlflow_run_id=mlflow_run_id,
-                **kwargs,
-                **results,
-            )
-
-            # fit model
-            results["before_fit_model_return"] = self._add_elapsed_time(
-                self._before_fit_model,
-                combination=combination,
-                unique_params=unique_params,
-                extra_params=extra_params,
-                mlflow_run_id=mlflow_run_id,
-                **kwargs,
-                **results,
-            )
-
-            if timeout_fit is not None:
-                kwargs_fit_model = dict(
-                    fn=self._fit_model,
-                    combination=combination,
-                    unique_params=unique_params,
-                    extra_params=extra_params,
-                    mlflow_run_id=mlflow_run_id,
-                )
-                kwargs_fit_model.update(kwargs)
-                kwargs_fit_model.update(results)
-                results["fit_model_return"] = func_timeout(timeout_fit, self._add_elapsed_time, kwargs=kwargs_fit_model)
-            else:
-                results["fit_model_return"] = self._add_elapsed_time(
-                    self._fit_model,
-                    combination=combination,
-                    unique_params=unique_params,
-                    extra_params=extra_params,
-                    mlflow_run_id=mlflow_run_id,
-                    **kwargs,
-                    **results,
-                )
-            results["after_fit_model_return"] = self._add_elapsed_time(
-                self._after_fit_model,
-                combination=combination,
-                unique_params=unique_params,
-                extra_params=extra_params,
-                mlflow_run_id=mlflow_run_id,
-                **kwargs,
-                **results,
-            )
-
-            # evaluate model
-            results["before_evaluate_model_return"] = self._add_elapsed_time(
-                self._before_evaluate_model,
-                combination=combination,
-                unique_params=unique_params,
-                extra_params=extra_params,
-                mlflow_run_id=mlflow_run_id,
-                **kwargs,
-                **results,
-            )
-            results["evaluate_model_return"] = self._add_elapsed_time(
-                self._evaluate_model,
-                combination=combination,
-                unique_params=unique_params,
-                extra_params=extra_params,
-                mlflow_run_id=mlflow_run_id,
-                **kwargs,
-                **results,
-            )
-            results["after_evaluate_model_return"] = self._add_elapsed_time(
-                self._after_evaluate_model,
-                combination=combination,
-                unique_params=unique_params,
-                extra_params=extra_params,
-                mlflow_run_id=mlflow_run_id,
-                **kwargs,
-                **results,
-=======
             results["on_train_start_return"] = self._on_train_start(
                 combination=combination, unique_params=unique_params, extra_params=extra_params, **kwargs, **results
             )
@@ -1203,7 +873,6 @@
             )
             results["after_evaluate_model_return"] = self._after_evaluate_model(
                 combination=combination, unique_params=unique_params, extra_params=extra_params, **kwargs, **results
->>>>>>> ab9bfb19
             )
         except FunctionTimedOut as exception:
             # we need to catch FunctionTimedOut separately because it is not a subclass of Exception
@@ -1232,33 +901,12 @@
             )
         else:
             total_elapsed_time = time.perf_counter() - start_time
-<<<<<<< HEAD
-            results["total_elapsed_time"] = total_elapsed_time
-            results["on_train_end_return"] = self._add_elapsed_time(
-                self._on_train_end,
-                combination=combination,
-                unique_params=unique_params,
-                extra_params=extra_params,
-                mlflow_run_id=mlflow_run_id,
-                **kwargs,
-                **results,
-            )
-            log_and_print_msg(
-                "Finished!",
-                verbose=self.verbose,
-                verbose_level=1,
-                total_elapsed_time=total_elapsed_time,
-                **combination,
-                **unique_params,
-            )
-=======
             results['total_elapsed_time'] = total_elapsed_time
             results["on_train_end_return"] = self._on_train_end(
                 combination=combination, unique_params=unique_params, extra_params=extra_params, **kwargs, **results
             )
             log_and_print_msg('Finished!', verbose=self.verbose, verbose_level=1,
                               total_elapsed_time=total_elapsed_time, **combination, **unique_params)
->>>>>>> ab9bfb19
             if return_results:
                 return results
             else:
